#!/bin/bash
set -e

# Build targets with architecture names
declare -A TARGETS=(
    ["x86_64-unknown-linux-musl"]="x86_64"
    ["aarch64-unknown-linux-musl"]="aarch64"
)

# Environment variables for static linking
export OPENSSL_STATIC=1
export OPENSSL_VENDORED=1
export RUSTFLAGS="-C target-feature=+crt-static"

# Fontconfig environment variables - use system libraries
export PKG_CONFIG_ALLOW_CROSS=1
export FONTCONFIG_NO_PKG_CONFIG=0
export RUST_FONTCONFIG_DLOPEN=0
export FONTCONFIG_STATIC=0
export PKG_CONFIG_PATH="/usr/lib/pkgconfig:/usr/share/pkgconfig"
<<<<<<< HEAD

echo "Building for multiple targets with musl..."
=======
>>>>>>> 6f4d16b6

echo "Building for multiple targets with musl..."
        
# Create package directory
mkdir -p package

for target in "${!TARGETS[@]}"; do
    arch="${TARGETS[$target]}"
    echo "Building for target: $target (architecture: $arch)"
    
    # Build with cross
    if cross build --release --target "$target"; then
        echo "✓ Build successful for $arch"
        
        # Create package directory
        mkdir -p "package/nettest-linux-$arch"
        
        # Copy binary
        cp "target/$target/release/nettest" "package/nettest-linux-$arch/"
        
        # Create README for package
        cat > "package/nettest-linux-$arch/README.txt" << EOF
Nettest - Network Speed Measurement Tool

Architecture: $arch
Build Date: $(date)
Build Type: Static (musl)
Target: $target

Installation:
1. Make binary executable: chmod +x nettest
2. Run: ./nettest -s (server) or ./nettest -c <address> (client)

For more information, visit: https://github.com/your-repo/nettest
EOF
        
        # Create archive
        cd package
        tar -czf "nettest-linux-$arch.tar.gz" "nettest-linux-$arch/"
        cd ..
        
        echo "✓ Built: nettest-linux-$arch.tar.gz"
    else
        echo "✗ Build failed for $arch"
        exit 1
    fi
done

echo "All builds completed successfully!"
echo "Generated packages:"
ls -la package/*.tar.gz<|MERGE_RESOLUTION|>--- conflicted
+++ resolved
@@ -18,11 +18,6 @@
 export RUST_FONTCONFIG_DLOPEN=0
 export FONTCONFIG_STATIC=0
 export PKG_CONFIG_PATH="/usr/lib/pkgconfig:/usr/share/pkgconfig"
-<<<<<<< HEAD
-
-echo "Building for multiple targets with musl..."
-=======
->>>>>>> 6f4d16b6
 
 echo "Building for multiple targets with musl..."
         
